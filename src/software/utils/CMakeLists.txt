## AliceVision
## Utilities software

# Software PROPERTY FOLDER is 'Software/Utils'
set(FOLDER_SOFTWARE_UTILS "Software/Utils")

if(ALICEVISION_BUILD_SFM)
# Uncertainty
if(ALICEVISION_HAVE_UNCERTAINTYTE)
    alicevision_add_software(aliceVision_utils_computeUncertainty
      SOURCE main_computeUncertainty.cpp
      FOLDER ${FOLDER_SOFTWARE_UTILS}
      LINKS aliceVision_sfm
            ${CUDA_LIBRARIES}
            ${CUDA_CUBLAS_LIBRARIES}
            ${CUDA_cusparse_LIBRARY}
            ${UNCERTAINTYTE_LIBRARY}
            ${Boost_LIBRARIES}
      INCLUDE_DIRS ${UNCERTAINTYTE_INCLUDE_DIR}
    )
# message(warning "UNCERTAINTYTE_LIBRARY: ${UNCERTAINTYTE_LIBRARY}")
# message(warning "CUDA_LIBRARIES: ${CUDA_LIBRARIES}")
# message(warning "CUDA_CUBLAS_LIBRARIES: ${CUDA_CUBLAS_LIBRARIES}")
# message(warning "CUDA_cusparse_LIBRARY: ${CUDA_cusparse_LIBRARY}")
endif()

# Voctree creation
alicevision_add_software(aliceVision_utils_voctreeCreation
  SOURCE main_voctreeCreation.cpp
  FOLDER ${FOLDER_SOFTWARE_UTILS}
  LINKS aliceVision_voctree
        aliceVision_feature
        aliceVision_sfmData
        aliceVision_sfmDataIO
        ${Boost_LIBRARIES}
)

# Voctree query utility
alicevision_add_software(aliceVision_utils_voctreeQueryUtility
  SOURCE main_voctreeQueryUtility.cpp
  FOLDER ${FOLDER_SOFTWARE_UTILS}
  LINKS aliceVision_voctree
        aliceVision_sfm
        aliceVision_sfmData
        aliceVision_sfmDataIO
        ${Boost_LIBRARIES}
)

# Voctree statistics
alicevision_add_software(aliceVision_utils_voctreeStatistics
  SOURCE main_voctreeStatistics.cpp
  FOLDER ${FOLDER_SOFTWARE_UTILS}
  LINKS aliceVision_voctree
        aliceVision_sfmData
        aliceVision_sfmDataIO
        ${Boost_LIBRARIES}
)

# Frustrum filtering
alicevision_add_software(aliceVision_utils_frustumFiltering
  SOURCE main_frustumFiltering.cpp
  FOLDER ${FOLDER_SOFTWARE_UTILS}
  LINKS aliceVision_system
        aliceVision_feature
        aliceVision_matchingImageCollection
        aliceVision_sfm
        aliceVision_sfmData
        aliceVision_sfmDataIO
        ${Boost_LIBRARIES}
)

# Transform rig
if(ALICEVISION_HAVE_ALEMBIC)
  alicevision_add_software(aliceVision_utils_rigTransform
    SOURCE main_rigTransform.cpp
    FOLDER ${FOLDER_SOFTWARE_UTILS}
    LINKS aliceVision_sfmData
          aliceVision_sfmDataIO
          aliceVision_localization
          aliceVision_dataio
          aliceVision_rig
          ${Boost_LIBRARIES}
  )
endif()

# SfM quality evaluation
# - quality comparison against a GT camera path (MultiView Evaluation dataset)
alicevision_add_software(aliceVision_utils_qualityEvaluation
  SOURCE main_qualityEvaluation.cpp
  FOLDER ${FOLDER_SOFTWARE_UTILS}
  LINKS aliceVision_system
        aliceVision_feature
        aliceVision_sfmData
        aliceVision_sfmDataIO
        ${Boost_LIBRARIES}
)

# SfM alignment
alicevision_add_software(aliceVision_utils_sfmAlignment
  SOURCE main_sfmAlignment.cpp
  FOLDER ${FOLDER_SOFTWARE_UTILS}
  LINKS aliceVision_system
        aliceVision_feature
        aliceVision_sfm
        aliceVision_sfmData
        aliceVision_sfmDataIO
        ${Boost_LIBRARIES}
)

# SfM transform
alicevision_add_software(aliceVision_utils_sfmTransform
  SOURCE main_sfmTransform.cpp
  FOLDER ${FOLDER_SOFTWARE_UTILS}
  LINKS aliceVision_system
        aliceVision_feature
        aliceVision_sfm
        aliceVision_sfmData
        aliceVision_sfmDataIO
        ${Boost_LIBRARIES}
)

# SfM color harmonize
alicevision_add_software(aliceVision_utils_sfmColorHarmonize
  SOURCE main_sfmColorHarmonize.cpp
         sfmColorHarmonize/colorHarmonizeEngineGlobal.cpp # TODO
  FOLDER ${FOLDER_SOFTWARE_UTILS}
  LINKS aliceVision_system
        aliceVision_image
        aliceVision_feature
        aliceVision_kvld
        aliceVision_sfm
        aliceVision_sfmData
        aliceVision_sfmDataIO
        aliceVision_colorHarmonization
        ${CLP_LIBRARIES}
        ${COINUTILS_LIBRARY}
        ${OSI_LIBRARY}
        ${Boost_LIBRARIES}
)

# SfM localization
alicevision_add_software(aliceVision_utils_sfmLocalization
  SOURCE main_sfmLocalization.cpp
  FOLDER ${FOLDER_SOFTWARE_UTILS}
  LINKS aliceVision_system
        aliceVision_feature
        aliceVision_sfm
        aliceVision_sfmData
        aliceVision_sfmDataIO
        ${Boost_LIBRARIES}
)

# Keyframe selection
# - export keyframes from video files / image sequence directories
alicevision_add_software(aliceVision_utils_keyframeSelection
  SOURCE main_keyframeSelection.cpp
  FOLDER ${FOLDER_SOFTWARE_UTILS}
  LINKS aliceVision_system
        aliceVision_keyframe
        ${OPENIMAGEIO_LIBRARIES}
        ${Boost_LIBRARIES}
)


# Split 360 images in input in order to export square images
alicevision_add_software(aliceVision_utils_split360Images
  SOURCE main_split360Images.cpp
  FOLDER ${FOLDER_SOFTWARE_UTILS}
  LINKS aliceVision_system
        aliceVision_numeric
        aliceVision_image
        ${OPENIMAGEIO_LIBRARIES}
        ${Boost_LIBRARIES}
)

<<<<<<< HEAD
=======
endif() # ALICEVISION_BUILD_SFM
>>>>>>> 62fe4e15
<|MERGE_RESOLUTION|>--- conflicted
+++ resolved
@@ -173,7 +173,4 @@
         ${Boost_LIBRARIES}
 )
 
-<<<<<<< HEAD
-=======
-endif() # ALICEVISION_BUILD_SFM
->>>>>>> 62fe4e15
+endif() # ALICEVISION_BUILD_SFM