--- conflicted
+++ resolved
@@ -179,7 +179,7 @@
       std::cout << "\n";
     }
   }
-
+  
   // Display histogram
   std::cout << std::endl << "Histogram of number of cctags in images :" << std::endl;
   for(int i = 0; i < 5; i++)
@@ -283,14 +283,7 @@
       POPART_COUT("[localization]\tSkipping kframe " << indexKeyFrame << " as it contains only "<< vec_featureMatches.size()<<" matches");
       continue;
     }
-<<<<<<< HEAD
     POPART_COUT("[localization]\tFound "<< vec_featureMatches.size()<<" matches");
-=======
-    else
-    {
-      POPART_COUT("[localization]\tkframe " << indexKeyFrame << " has " << vec_featureMatches.size() << " matches.");
-    }
->>>>>>> ff99def9
     
     // D. recover the 2D-3D associations from the matches 
     // Each matched feature in the current similar image is associated to a 3D point,
