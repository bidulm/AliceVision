
set(localization_files_headers
  LocalizationResult.hpp
  VoctreeLocalizer.hpp
  optimization.hpp
  reconstructed_regions.hpp
  ILocalizer.hpp
)
set(localization_files_sources
  LocalizationResult.cpp
  VoctreeLocalizer.cpp
  optimization.cpp
)
<<<<<<< HEAD
file(GLOB_RECURSE REMOVEFILESUNITTEST *_test.cpp)

#Remove the unit test files (not been used by the library)
list(REMOVE_ITEM localization_files_cpp ${REMOVEFILESUNITTEST})
=======

if (CCTAG_FOUND)
  list(APPEND localization_files_headers 
        CCTagLocalizer.hpp)
  list(APPEND localization_files_sources 
        CCTagLocalizer.cpp)
endif()
>>>>>>> d585fb73

ADD_LIBRARY(openMVG_localization
  ${localization_files_headers}
  ${localization_files_sources})
TARGET_LINK_LIBRARIES(openMVG_localization openMVG_sfm openMVG_voctree openMVG_numeric ${BOOST_LIBRARIES})
IF(OpenMVG_USE_CCTAG)
  TARGET_LINK_LIBRARIES(openMVG_localization ${CCTAG_LIBRARIES})
ENDIF(OpenMVG_USE_CCTAG)

SET_PROPERTY(TARGET openMVG_localization PROPERTY FOLDER OpenMVG)

INSTALL(TARGETS openMVG_localization DESTINATION lib EXPORT openMVG-targets)

UNIT_TEST(openMVG LocalizationResult
  "openMVG_localization;openMVG_sfm;openMVG_system;stlplus")<|MERGE_RESOLUTION|>--- conflicted
+++ resolved
@@ -11,12 +11,6 @@
   VoctreeLocalizer.cpp
   optimization.cpp
 )
-<<<<<<< HEAD
-file(GLOB_RECURSE REMOVEFILESUNITTEST *_test.cpp)
-
-#Remove the unit test files (not been used by the library)
-list(REMOVE_ITEM localization_files_cpp ${REMOVEFILESUNITTEST})
-=======
 
 if (CCTAG_FOUND)
   list(APPEND localization_files_headers 
@@ -24,7 +18,6 @@
   list(APPEND localization_files_sources 
         CCTagLocalizer.cpp)
 endif()
->>>>>>> d585fb73
 
 ADD_LIBRARY(openMVG_localization
   ${localization_files_headers}
