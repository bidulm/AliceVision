--- conflicted
+++ resolved
@@ -37,14 +37,8 @@
     w = sp->mp->getWidth(rc) / (scale * step);
     h = sp->mp->getHeight(rc) / (scale * step);
 
-<<<<<<< HEAD
     int nnearestcams = sp->mp->userParams.get<int>("semiGlobalMatching.maxTCams", 10);
-    tcams = new StaticVector<int>();
-    *tcams = sp->pc->findNearestCamsFromLandmarks(rc, nnearestcams);
-=======
-    int nnearestcams = sp->mp->_ini.get<int>("semiGlobalMatching.maxTCams", 10);
-    tcams = sp->pc->findNearestCamsFromSeeds(rc, nnearestcams);
->>>>>>> f0ecb026
+    tcams = sp->pc->findNearestCamsFromLandmarks(rc, nnearestcams);
 
     wsh = sp->mp->userParams.get<int>("semiGlobalMatching.wsh", 4);
     gammaC = (float)sp->mp->userParams.get<double>("semiGlobalMatching.gammaC", 5.5);
@@ -84,45 +78,6 @@
     delete depths;
 }
 
-<<<<<<< HEAD
-=======
-/**
- * @brief Depths of all seeds (regarding the camera plane and not the camera center).
- */
-StaticVector<float>* SemiGlobalMatchingRc::getTcSeedsRcPlaneDists(int rc, const StaticVector<int>& tcams)
-{
-    OrientedPoint rcplane;
-    rcplane.p = sp->mp->CArr[rc];
-    rcplane.n = sp->mp->iRArr[rc] * Point3d(0.0, 0.0, 1.0);
-    rcplane.n = rcplane.n.normalize();
-
-    int nTcSeeds = 0;
-    for(int c = 0; c < tcams.size(); c++)
-    {
-        StaticVector<SeedPoint>* seeds;
-        mvsUtils::loadSeedsFromFile(&seeds, tcams[c], sp->mp, mvsUtils::EFileType::seeds);
-        nTcSeeds += seeds->size();
-        delete seeds;
-    } // for c
-
-    StaticVector<float>* rcDists = new StaticVector<float>();
-    rcDists->reserve(nTcSeeds);
-
-    for(int c = 0; c < tcams.size(); c++)
-    {
-        StaticVector<SeedPoint>* seeds;
-        mvsUtils::loadSeedsFromFile(&seeds, tcams[c], sp->mp, mvsUtils::EFileType::seeds);
-        for(int i = 0; i < seeds->size(); i++)
-        {
-            rcDists->push_back(pointPlaneDistance((*seeds)[i].op.p, rcplane.p, rcplane.n));
-        }
-        delete seeds;
-    } // for c
-
-    return rcDists;
-}
-
->>>>>>> f0ecb026
 bool SemiGlobalMatchingRc::selectBestDepthsRange(int nDepthsThr, StaticVector<float>* rcSeedsDistsAsc)
 {
     if(depths->size() <= nDepthsThr)
@@ -291,27 +246,11 @@
  */
 StaticVector<StaticVector<float>*>* SemiGlobalMatchingRc::computeAllDepthsAndResetTCams(float midDepth)
 {
-<<<<<<< HEAD
-    StaticVector<int>* tcamsNew = new StaticVector<int>();
-=======
-    /*
-    for (int c=0;c<tcams->size();c++) {
-            printf("%i %i\n",c,(*tcams)[c]);
-    };
-    */
-
     StaticVector<int> tcamsNew;
->>>>>>> f0ecb026
     StaticVector<StaticVector<float>*>* alldepths = new StaticVector<StaticVector<float>*>();
     alldepths->reserve(tcams.size());
 
-<<<<<<< HEAD
-    for(int c = 0; c < tcams->size(); ++c)
-=======
-    float midDepth = getCGDepthFromSeeds(sp->mp, rc);
-
     for(int c = 0; c < tcams.size(); c++)
->>>>>>> f0ecb026
     {
         // depths of all meaningful points on the principal ray of the reference camera regarding the target camera tc
         StaticVector<float>* tcdepths = sp->cps.getDepthsRcTc(rc, tcams[c], scale, midDepth, sp->rcTcDepthsHalfLimit);
@@ -728,11 +667,7 @@
     ALICEVISION_LOG_INFO("Number of GPU devices: " << num_gpus << ", number of CPU threads: " << num_cpu_threads);
     int numthreads = std::min(num_gpus, num_cpu_threads);
 
-<<<<<<< HEAD
-    int num_gpus_to_use = mp->userParams.get<int>("semiGlobalMatching.num_gpus_to_use", 1);
-=======
-    int num_gpus_to_use = mp->_ini.get<int>("semiGlobalMatching.num_gpus_to_use", 0);
->>>>>>> f0ecb026
+    int num_gpus_to_use = mp->userParams.get<int>("semiGlobalMatching.num_gpus_to_use", 0);
     if(num_gpus_to_use > 0)
     {
         numthreads = num_gpus_to_use;
@@ -741,7 +676,7 @@
     if(numthreads == 1)
     {
         int bestGpuId = system::getBestGpuDeviceId(2, 0);
-        int CUDADeviceNo = mp->_ini.get<int>("global.CUDADeviceNo", bestGpuId);
+        int CUDADeviceNo = mp->userParams.get<int>("global.CUDADeviceNo", bestGpuId);
         computeDepthMapsPSSGM(CUDADeviceNo, mp, pc, cams);
     }
     else
